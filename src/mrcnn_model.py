--- conflicted
+++ resolved
@@ -1424,11 +1424,7 @@
                 [self.config.BATCH_SIZE, input_rpn_bbox, input_rpn_match, rpn_deltas])
 
             # MRCNN LOSSES
-<<<<<<< HEAD
-            # 3. Compute classification loss
-=======
             # 3. Compute classification and box losses
->>>>>>> 096b7c74
             class_loss = KL.Lambda(lambda x: mrcnn_class_loss_graph(*x), name="mrcnn_class_loss")(
                 [target_class_ids, mrcnn_class_logits])
             # 4. Compute bounding box regression loss
@@ -1591,18 +1587,11 @@
             the chosen optimizer.
         '''
         # Optimizer
-<<<<<<< HEAD
         # We choose classic SGD as an optimizer.
         optimizer = keras.optimizers.SGD(
             learning_rate=learning_rate,
             nesterov=True,
             momentum=momentum, # Adadelta does not need momentum
-=======
-        # We choose classic SGD as an optimizer, and then tried fine tuning with Adadelta.
-        optimizer = keras.optimizers.Adadelta(
-            learning_rate=learning_rate,
-            # momentum=momentum # Adadelta does not need momentum
->>>>>>> 096b7c74
             clipnorm=self.config.GRADIENT_CLIP_NORM
         )
 
