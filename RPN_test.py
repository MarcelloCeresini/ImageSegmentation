# TODOs:
# TODO: Add training code
# TODO: Add the rest of Mask-RCNN
# TODO: Check if logits are REALLY needed (they may be useless debug-only tensors)
# TODO: Fix some comments in functions (mostly add output shapes and stuff)

import math
import numpy as np

import matplotlib.pyplot as plt
import matplotlib.image as mpimg
from matplotlib.patches import Rectangle

import tensorflow as tf
# Refer to TF's internal version of Keras for more stability
import tensorflow.keras.layers as KL
import tensorflow.keras.models as KM
import tensorflow.keras.backend as K

from skimage.transform import resize

### INPUT IMAGE RELATED CONSTANTS ###
# Input image is resized using the "square" resizing mode from 
# the original implementation. 
# In this mode, images are scaled up such that the small side 
# is = IMAGE_MIN_DIM, but ensuring that the scaling doesn't 
# make the long side > IMAGE_MAX_DIM. Then the image is padded 
# with zeros to make it a square so multiple images can be put
# in one batch.
IMAGE_MIN_DIM = 800
IMAGE_MAX_DIM = 1024
# Image mean (RGB)
MEAN_PIXEL = np.array([123.7, 116.8, 103.9])
# Define the image shape (1024x1024x3 if no changes to parameters are made)
IMAGE_SHAPE = np.array([IMAGE_MAX_DIM, IMAGE_MAX_DIM, 3])
# Batch size for training and testing
BATCH_SIZE = 1

### BACKBONE RELATED CONSTANTS ###
# Whether to use Resnet50 or Resnet101
BACKBONE_NETWORK = 'resnet50'  # or 'resnet101'

# Strides used for computing the shape of each stage of the backbone network
# (when based on resnet50/101).
# This is used for aligning proposals to the image. If the image is 1024x1024,
# the 4 means that the first feature map P2 will be 1024/4 = 256x256. In the 
# second one we divide by 8 and so on. The last feature map (P6) is 1024/64=16.
# With these ratio indications we can easily express the relationship between a 
# feature map and the original image.
BACKBONE_STRIDES = [4, 8, 16, 32, 64]

### FPN RELATED CONSTANTS ###
# Size of the top-down layers used to build the feature pyramid
TOP_DOWN_PYRAMID_SIZE = 256

### RPN RELATED CONSTANTS ###
# Scales for the anchor boxes. They represent the square-rooted area
# of the anchor (so, a scale of 32 means that the anchor has an area of
# 32^2 pixels). Mathematically, they are sqrt(width*height).
RPN_ANCHOR_SCALES = (32, 64, 128, 256, 512)
# Ratios of anchors at each cell (width/height)
# A value of 1 represents a square anchor, and 2 is a wide anchor
RPN_ANCHOR_RATIOS = [0.5, 1, 2]
# Anchor stride
# If 1 then anchors are created for each cell in the backbone feature map.
# If 2, then anchors are created for every other cell, and so on.
RPN_ANCHOR_STRIDE = 1
# How many anchors per image to use for RPN training
RPN_TRAIN_ANCHORS_PER_IMAGE = 256

# The RPN generates a high amount of ROIs by sliding anchors over the 
# feature maps and calculating adjustments. We can reduce the amount
# of ROIs via the NMS algorithm.
# ROIs kept before non maximum suppression when ordering them by score
# (for performance reasons)
PRE_NMS_LIMIT = 6000
# ROIs kept after non-maximum suppression (training and inference)
POST_NMS_ROIS_TRAINING = 2000
POST_NMS_ROIS_INFERENCE = 1000
# Non-max suppression threshold to filter RPN proposals.
# You can increase this during training to generate more proposals.
RPN_NMS_THRESHOLD = 0.7

# How many training targets for the RPN we want to generate for each image.
# The Mask RCNN paper uses 512 but often the RPN doesn't generate
# enough positive proposals to fill this, so it's reduced to 256.
# To increase it, we should also decrease the RPN NMS threshold so that
# more proposals are generated.
TRAIN_ROIS_PER_IMAGE = 256

# Maximum number of ground truth instances to use in one image
MAX_GT_INSTANCES = 100

# Output mask shape
# The generated masks are low resolution: 28x28 pixels. 
# But they are soft masks, represented by float numbers, so they hold more 
# details than binary masks. The small mask size helps keep the mask 
# branch light. During training, we scale down the ground-truth masks to 
# 28x28 to compute the loss, and during inferencing we scale up the predicted 
# masks to the size of the ROI bounding box and that gives us the final masks, 
# one per object.
MASK_SHAPE = [28, 28] # If we change this, we also need to make adjustments
                      # to the mask branch.

# Anchor cache: when dealing with images of the same shape, we don't want
# to calculate anchor coordinates over and over again, thus we mantain
# a cache
ANCHOR_CACHE = {}

# Execution mode: Training or Evaluation
EXECUTION_MODE = 'evaluation'  # or 'training


##########################
### NETWORK DEFINITION ###
##########################

################
### BACKBONE ###
################

class InvalidBackboneError(Exception):
    pass


def resnet_graph(input_image):
    # Return the 5 shared convolutional layers
    if BACKBONE_NETWORK == 'resnet101':
        model = tf.keras.applications.ResNet101(
            include_top=False,  # set to False to remove the classifier
            weights='imagenet',
            input_tensor=input_image,
            pooling=None,  # DON'T apply max pooling to last layer
        )
        C1 = model.get_layer('pool1_pool').output
        C2 = model.get_layer('conv2_block3_out').output
        C3 = model.get_layer('conv3_block4_out').output
        C4 = model.get_layer('conv4_block23_out').output
        C5 = model.get_layer('conv5_block3_out').output
    elif BACKBONE_NETWORK == 'resnet50':
        model = tf.keras.applications.ResNet50(
            include_top=False,  # set to False to remove the classifier
            weights='imagenet',
            input_tensor=input_image,
            pooling=None,  # DON'T apply max pooling to last layer
        )
        C1 = model.get_layer('pool1_pool').output
        C2 = model.get_layer('conv2_block3_out').output
        C3 = model.get_layer('conv3_block4_out').output
        C4 = model.get_layer('conv4_block6_out').output
        C5 = model.get_layer('conv5_block3_out').output
    else:
        raise (InvalidBackboneError('The selected backbone is not yet supported'))
    return [C1, C2, C3, C4, C5]


###########
### RPN ###
###########

def rpn_graph(feature_map, anchors_per_location, anchor_stride):
    """Builds the actual computation graph of the RPN.

    Inputs:
        - feature_map: backbone features [batch, height, width, depth]
        - anchors_per_location: number of anchors per pixel in the feature map
        - anchor_stride: Controls the density of anchors. Typically 1 (anchors for
                   every pixel in the feature map), or 2 (every other pixel).

    Outputs:
        - rpn_class_logits: [batch, H * W * anchors_per_location, 2]
            Anchor classifier logits (before softmax)
        - rpn_probs: [batch, H * W * anchors_per_location, 2] Anchor classifier probabilities.
        - rpn_deltas: [batch, H * W * anchors_per_location, (dy, dx, log(dh), log(dw))] Deltas to be
                  applied to anchors.

    """
    # Make the feature map deeper
    # The result is the convolutional layer on which the RPN will evaluate anchors
    shared = KL.Conv2D(512, (3, 3), padding='same', activation='relu',
                       strides=anchor_stride,
                       name='rpn_conv_shared')(feature_map)

    # This convolutional layer stores the anchor scores. As you can see, there are
    # double the expected anchors per location, because for each anchor we have
    # a foreground and a background score. For example, if anchors per location is 3,
    # We would have 6 scores per each pixel.
    # It's just a 1x1 convolution because we only need to create scores without applying
    # spatial transformations.
    # Also, we are not applying softmax yet because we might want to see the logits
    # Padding is valid but it's a 1x1 convolution so that doesn't really mean anything
    x = KL.Conv2D(2 * anchors_per_location, (1, 1), padding='valid', activation='linear',
                  name='rpn_class_raw')(shared)

    # Reshape the scores to [batch, anchors, 2]
    # Note that the -1 means that the number of anchors is inferred from the other dimensions
    rpn_class_logits = KL.Lambda(
        lambda t: tf.reshape(t, [tf.shape(t)[0], -1, 2])
    )(x)

    # Softmax on the logits to get probabilities FG/BG
    rpn_probs = KL.Activation(
        "softmax", name="rpn_class_xxx"
    )(rpn_class_logits)

    # Compute a bounding box refinement
    # The output of this layer will be a [batch, H, W, anchors per location * 4] tensor
    # meaning that for each pixel of the previous feature map (H,W) we will have the anchors
    # we wanted (anchors_per_location), each described by 4 numbers.
    # These 4 numbers are actually:
    # dx,dy: the refinement to apply to the center of the anchor
    # log(dw), log(dh): the (log-space) refinements of width and height of the anchor
    # The refinement will transform anchor boxes' center coordinates (ax, ay) and 
    # width (aw) and height (ah) like so:
    # 
    # fx = ax + dx*aw (these are deltas that need to be scaled with the actual anchor measures)
    # fy = ay + dy*ah
    # fh = ah * e^(log(dh)) = ah * dh (instead here we use the delta to scale measures directly)
    # fw = aw * dw
    x = KL.Conv2D(anchors_per_location * 4, (1, 1), padding='valid',
                  activation='linear', name='rpn_deltas_pred')(shared)

    ## As done before, we reshape this output to [batch, anchors, 4]
    rpn_deltas = KL.Lambda(
        lambda t: tf.reshape(t, [tf.shape(t)[0], -1, 4])
    )(x)

    # Return the obtained tensors
    return [rpn_class_logits, rpn_probs, rpn_deltas]


def build_rpn_model(anchor_stride, anchors_per_location, depth):
    """Builds a Keras model for the RPN.

    Inputs:
    - anchors_per_location: the number of anchors per pixel in the feature map.
        Usually this number corresponds with the number of possible ratios of
        anchors
    - anchor_stride: the stride to apply to the anchors generation. 1 means: generate
        one anchor per pixel in the feature map, while 2 means one anchor
        every 2 pixels.
    - depth: depth of the backbone feature map

    (Remember that each proposal is classified in one of two classes, namely
    foreground and background)

    Outputs:
        - a Keras Model, which itself outputs:
            - rpn_class_logits: [batch, H * W * anchors_per_location, 2]
                Anchor classifier logits (before softmax)
            - rpn_probs: [batch, H * W * anchors_per_location, 2] Anchor classifier probabilities.
            - rpn_deltas: [batch, H * W * anchors_per_location, (dy, dx, log(dh), log(dw))] Deltas to be
                        applied to anchors.
    """
    input_feature_map = KL.Input(shape=[None, None, depth],
                                 name='input_rpn_feature_map')
    outputs = rpn_graph(input_feature_map, anchors_per_location, anchor_stride)
    return KM.Model([input_feature_map], outputs, name='rpn_model')

#######################
# RPN Training Layers #
#######################
class DetectionTargetLayer(KL.Layer):
    """
    Subsamples RPN's proposals and generates box refinements, class_ids and masks
    for each chosen target. The target will be used for training the RPN.

    TODO: how is a target ROI chosen?
    
    Inputs:
    - proposals: [batch, N, (y1,x1,y2,x2)] in normalized coordinates.
        If there are not enough proposals, it might be a zero-padded array.
    - gt_class_ids: [batch, MAX_GT_INSTANCES] Integer representing class IDs.
    - gt_boxes: [batch, MAX_GT_INSTANCES, (y1,x1,y2,x2)] in normalized coordinates.
    - gt_masks: [batch, height, width, MAX_GT_INSTANCES] of boolean type, representing
        where the groundtruth boxes are on the image pixels.

    Returns:
    - rois: [batch, TRAIN_ROIS_PER_IMAGE, (y1,x1,y2,x2) in normalized coordinates]
    - target_class_ids: [batch, TRAIN_ROIS_PER_IMAGE] Integers representing class IDs.
    - target_deltas: [batch, TRAIN_ROIS_PER_IMAGE, (dy, dx, log(dh), log(dw)]
    - target_masks: [batch, TRAIN_ROIS_PER_IMAGE, height, width]
                 Masks cropped to bbox boundaries and resized to neural
                 network output size.

    If there are not enough proposals (eg. the proposals array is heavily zero-padded,
    the target ROIs can also be zero padded)
    """
    def __init__(self, trainable, name, dtype, dynamic, **kwargs):
        super(DetectionTargetLayer, self).__init__(**kwargs)

    def detection_targets_graph(self, proposals, gt_class_ids, gt_boxes, gt_masks):
        """
        See documentation for the layer for the explanation of the inputs to this graph.
        Consider that each tensor here is not batched, so, for instance, the shape of
        proposals is [N, 4].
        """
        # Make some assertion checks for the rest of the layer to work properly
        asserts = [
            tf.Assert(tf.greater(tf.shape(proposals[1]), 0),
            [proposals], name='roi_assertion') # Prints out the proposals tensor if condition is false
        ]
        with tf.control_dependencies(asserts):
            proposals = tf.identity(proposals) # Copy the tensor in another tensor
        
        # Remove zero paddings from proposals and gt_boxes
        proposals, _ = trim_zeros_graph(proposals, name='trim_proposals')
        gt_boxes, non_zeros = trim_zeros_graph(gt_boxes, name='trim_gt_boxes')
        # Use the mask of gt_boxes to select GT class IDs and masks
        gt_class_ids = tf.boolean_mask(gt_class_ids, non_zeros,
                                        name='trim_gt_class_ids')
        gt_masks = tf.gather(gt_masks, tf.where(non_zeros)[:,0], 
                                axis=2, name="trim_gt_masks")

        # Handle COCO crowds
        # A crowd box in COCO is a bounding box around several instances.
        # We exclude them from training. To recognize them, we check
        # for negative class IDs, since that's what is assigned to crowds.
        # TODO: is this actually good given our dataset?
        crowd_ix = tf.where(gt_class_ids < 0)[:,0]
        non_crowd_ix = tf.where(gt_class_ids > 0)[:, 0]
        crowd_boxes = tf.gather(gt_boxes, crowd_ix)
        gt_class_ids = tf.gather(gt_class_ids, non_crowd_ix)
        gt_boxes = tf.gather(gt_boxes, non_crowd_ix)
        gt_masks = tf.gather(gt_masks, non_crowd_ix, axis=2)

        # Now we need to compute overlaps, that is, understand where and in what
        # measure do our proposals match groundtruth boxes. To do this we use the
        # IoU measure (intersection over union or Jaccard index).
        overlaps = calculate_overlaps_matrix_graph(proposals, gt_boxes)
        # overlaps will be a NxN matrix of IoUs.

        # TODO: go on from here. Get into the loss function of the RPN.


    def call(self, inputs):
        # We need to slice the batch and run a graph for each slice, because
        # the number of non-zero padded elements in tensors can be different
        # within the batch.
        out_names = ["rois", "target_class_ids", "target_bbox", "target_mask"]
        outputs = []
        for i in range(BATCH_SIZE):
            inputs_slice = [x[i] for x in inputs]
            output_slice = detection_targets_graph(*inputs_slice)
            outputs.append(output_slice)
        # Them, change from a list of slices containing outputs to
        # a list of outputs containing slices.
        # In other words, group together outputs by their significance rather than
        # their position in the batch
        outputs = list(zip(*outputs))
        # Stack in a single tensor this list of lists, giving the desired name
        # to each tensor.
        result = [tf.stack(o, axis=0, name=n)
                    for o, n in zip(outputs, out_names)]
        return result

    def compute_output_shape(self, input_shape):
        return [
            (None, TRAIN_ROIS_PER_IMAGE, 4), # ROIs
            (None, TRAIN_ROIS_PER_IMAGE),    # class IDs
            (None, TRAIN_ROIS_PER_IMAGE, 4), # deltas
            (None, TRAIN_ROIS_PER_IMAGE, MASK_SHAPE[0], MASK_SHAPE[1]) # masks
        ]

    def compute_mask(self, inputs, mask=None):
        return [None, None, None, None]



###########################
# NMS and Bbox refinement #
###########################

def apply_box_deltas_batched(boxes, deltas):
    """
    Applies the given tensor of deltas to the given tensor of boxes

    Inputs:
    - boxes: [B, N, (y1,x1,y2,x2)] anchor boxes to update
    - deltas: [B, N, (dy,dx,log(dh),log(dw))] refinements to apply to the boxes

    Returns:
    - result: [B, N, (ny1,nx1,ny2,nx2)] the refined boxes
    """
    # Get all important values from the tensors
    heights = boxes[:, :, 2] - boxes[:, :, 0]
    widths = boxes[:, :, 3] - boxes[:, :, 1]
    center_y = boxes[:, :, 0] + heights * 0.5
    center_x = boxes[:, :, 1] + widths * 0.5
    # Apply deltas 
    center_y = center_y + deltas[:, :, 0] * heights
    center_x = center_x + deltas[:, :, 1] * widths
    heights = heights * tf.exp(deltas[:, :, 2])
    widths = widths * tf.exp(deltas[:, :, 3])
    # Convert back into y1,x1,y2,x2 coordinates
    y1 = center_y - heights * 0.5
    y2 = y1 + heights
    x1 = center_x - widths * 0.5
    x2 = x1 + widths
    # Stack the measures in a new tensor
    return tf.stack([y1, x1, y2, x2], axis=2,  # Axis = 2 ensures that we stack on the inner
                    # dimension, so that we obtain a batch with
                    # the desired number of 4-elements tensors.
                    name='apply_box_deltas')


def clip_boxes_batched(boxes, window):
    """
    Clips the tensor of boxes into the extremes defined in window

    Inputs:
    - boxes [B, N, (y1,x1,y2,x2)]
    - window [4] in the form y1, x1, y2, x2: they represent the boundaries of the image
    """
    # Split the tensors for ease of use
    wy1, wx1, wy2, wx2 = tf.split(window, 4)
    y1 = boxes[:, :, 0]
    x1 = boxes[:, :, 1]
    y2 = boxes[:, :, 2]
    x2 = boxes[:, :, 3]
    # Clip
    # To ensure that any coordinate is in the defined range, we must:
    # - Select the minimum between the coordinate and the maximum boundary
    # - Select the maximum between this and the minimum boundary
    # For example, when dealing with xs the first condition ensures that the coordinate
    # doesn't go out of boundary on the right and the second that it doesn't go out of
    # boundary on the left.
    y1 = tf.maximum(tf.minimum(y1, wy2), wy1)
    y2 = tf.maximum(tf.minimum(y2, wy2), wy1)
    x1 = tf.maximum(tf.minimum(x1, wx2), wx1)
    x2 = tf.maximum(tf.minimum(x2, wx2), wx1)
    clipped = tf.stack([y1, x1, y2, x2], axis=2, name="clipped_boxes")
    return clipped


class RefinementLayer(KL.Layer):
    """
    Receives anchor scores and selects a subset to pass as proposals
    to the second part of the architecture.
    - Applies bounding box refinement deltas to anchors
    - Applies Non-Maximum suppression to limit overlaps between anchors

    Inputs:
    - A tensor containing 3 different tensors:
        - rpn_probs : [batch, num_anchors, (bg prob, fg prob)]
        - rpn_deltas: [batch, num_anchors, (dy, dx, log(dh), log(dw))]
        - anchors: [batch, num_anchors, (y1, x1, y2, x2)] anchors in
        normalized coordinates

    Outputs:
    - Refined proposals in normalized coordinates [batch, rois, (y1, x1, y2, x2)]
    """

    def __init__(self, proposal_count, nms_threshold, **kwargs):
        super(RefinementLayer, self).__init__(**kwargs)
        self.proposal_count = proposal_count
        self.nms_threshold = nms_threshold

    def call(self, inputs, **kwargs):
        """
        Entry point for the layer call.
        """
        # Box foreground scores
        # Keep batch and num_anchors, ignore background probability
        scores = inputs[0][:, :, 1]
        # Box deltas to be applied to the anchors
        deltas = inputs[1]
        # https://github.com/matterport/Mask_RCNN/issues/270#issuecomment-367602954
        # In the original Matterport and also Faster-RCNN implementation, 
        # the training targets are normalized because empirically it was found
        # that regressors work better when their output is normalized, so
        # when their mean is 0 and standard deviation is 1.
        # To achieve this, the target are transformed by:
        # 1) subtracting the mean of their coordinates
        # 2) dividing by the standard deviation
        # This means that the regressor outputs normalized coordinates,
        # so at this point deltas are normalized. To get back to real coordinates,
        # we should add the mean of the coordinates and multiply by the stdevs.
        # Since deltas are distributed between positive and negative, we can
        # assume that the mean is 0 and skip the first operation. The second operation
        # is the one depicted below. Standard deviations of the coordinates are 
        # precomputed or made up: the important thing is that they are kept consistent
        # within testing and training.
        # Uncomment and define a global constant keeping the STD_DEVs if needed.
        # deltas *= np.reshape(np.array([0.1, 0.1, 0.2, 0.2]), [1, 1, 4])

        # Anchors
        anchors = inputs[2]

        # Instead of applying refinements and NMS to all anchors (>20000 sometimes)
        # for performance we can trim the set of refined anchors by taking the top
        # k elements (ordering by scores of foreground-ness).
        # If there are less than the number we have chosen, take all anchors instead
        pre_nms_limit = tf.minimum(PRE_NMS_LIMIT, tf.shape(anchors)[1])
        # This function returns both values and indices, but we only need the indices
        top_indexes = tf.math.top_k(scores, k=pre_nms_limit, sorted=True,
                                    name='top_anchors_by_score').indices

        # Reduce also scores and deltas tensors
        # TODO: I changed this part a lot, check that tensors shapes are the same of the other code
        # Gather lets us index the scores array with a tensor of indices (top indexes).
        # Since we can have multiple images in our batch (scores and top_indexes are both
        # bi-dimensional array for this reason), batch_dims=1 tells the gather function to
        # apply the first batch of indices to the first batch of scores/deltas/anchors, the
        # second to the second, etc.
        # https://www.tensorflow.org/api_docs/python/tf/gather#batching
        scores = tf.gather(scores, top_indexes, batch_dims=1)
        deltas = tf.gather(deltas, top_indexes, batch_dims=1)
        pre_nms_anchors = tf.gather(anchors, top_indexes, batch_dims=1)

        # Apply deltas to the anchors to get refined anchors.
        # Note: at this point, boxes is a [G,N,4] tensor, G being the elements in the batch,
        # N being 6000 (or the number of pre-nms anchors). 
        # We need to do apply the deltas for every item in the batch.
        boxes = apply_box_deltas_batched(pre_nms_anchors, deltas)
        # Clip to image boundaries (in normalized coordinates, clip in 0..1 range)
        window = np.array([0, 0, 1, 1], dtype=np.float32)
        boxes = clip_boxes_batched(boxes, window)
        # Apply non maximum suppression using tensorflow's implementation of a batched NMS
        nmsed_boxes, nmsed_scores, _, _ = tf.image.combined_non_max_suppression(
<<<<<<< HEAD
                                                tf.expand_dims(boxes, 2),
                                                tf.expand_dims(scores,2),
                                                self.proposal_count, self.proposal_count,
                                                self.nms_threshold)
        # The original code adds padding to these tensors, in case the self.proposal_count
        # requirement is not respected, but this is only required when dealing with very 
        # small images. I think we are fine without it, for now.
=======
            tf.expand_dims(boxes, 2),
            tf.expand_dims(scores, 2),
            self.proposal_count, self.proposal_count,
            self.nms_threshold)
>>>>>>> 9756734d
        return nmsed_boxes, nmsed_scores

    def compute_output_shape(self, input_shape):
        return (None, self.proposal_count, 4)


##########################
# COMPOSITION OF MODULES #
##########################

class BadImageSizeException(Exception):
    pass


def build(mode):
    """
    Builds the Backbone + RPN model.
    """
    h, w = IMAGE_SHAPE[:2]
    if h / 2 ** 6 != int(h / 2 ** 6) or w / 2 ** 6 != int(w / 2 ** 6):
        raise BadImageSizeException("Image size must be dividable by 2 at least 6 times "
                                    "to avoid fractions when downscaling and upscaling."
                                    "For example, use 256, 320, 384, 448, 512, ... etc. ")

    # Define inputs
    # a. The input image
    input_image = KL.Input(
        shape=IMAGE_SHAPE, name='input_image'
    )
    # b. The anchors in NORMALIZED coordinates
    input_anchors = KL.Input(
        shape=[None, 4], name='input_anchors'
    )

    # If we are training the network, we need the groundtruth rpn matches (1 or 0) 
    # and bounding boxes as well as the detections groundtruth 
    # (class IDs, bounding boxes and masks) as additional inputs
    if mode == 'training':
        # RPN
        input_rpn_match = KL.Input(
            shape=[None, 1], name='input_rpn_match', dtype=tf.int32
            # TODO: can we use int8 or a boolean for optimization?
        )
        input_rpn_bbox = KL.Input(
            shape=[None, 4], name='input_rpn_bbox', dtype=tf.float32
        )

        # Detections
        input_gt_class_ids = KL.Input(
            shape=[None], name='input_gt_class_ids', dtype=tf.int32
        )
        # Zero-padded GT boxes in pixels
        # [batch, MAX_GT_INSTANCES, (y1,x1,y2,x2)] (in pixels)
        input_gt_boxes = KL.Input(
            shape=[None], name='input_gt_boxes', dtype=tf.int32
        )
        # Normalize input coordinates
        gt_boxes = KL.Lambda(lambda x: norm_boxes_tf(
            x, K.shape(input_image)[1:3])  # Ignore batch and other measures
                             )(input_gt_boxes)

        # Groundtruth masks in zero-padded pixels
        # [batch, height, width, MAX_GT_INSTANCES]
        # There is a limit to how many GROUNDTRUTH instances can be passed
        input_gt_masks = KL.Input(
            # Masks are as big as the image in height and width and there is one channel
            # for each mask. Each mask is boolean.
            shape=[IMAGE_SHAPE[0], IMAGE_SHAPE[1], None],
            name="input_gt_masks", dtype=bool
        )

    # Backbone: Bottom-up ResNet101 + Top-down FPN with
    # shared convolutional layers. 
    # We use the Keras pre-trained implementation of the ResNet101 backbone
    # from which we can extract the feature maps we need in the following
    # modules.

    ### BOTTOM-UP RESNET50 ###
    # Recall that:
    # C1 = batchx256x256x64
    # C2 = batchx256x256x256
    # C3 = batchx128x128x512
    # C4 = batchx64x64x1024
    # C5 = batchx32x32x2048
    C1, C2, C3, C4, C5 = resnet_graph(input_image)

    ### TOP-DOWN FPN ###
    P5 = KL.Conv2D(TOP_DOWN_PYRAMID_SIZE, (1, 1), name='fpn_c5p5')(C5)
    # P5 has shape 32x32x256
    P4 = KL.Add(name='fpn_p4add')([
        # UpSampling2D repeats rows and columns of the data (P5) 2 times.
        # Thus, this is 64x64x256
        KL.UpSampling2D(size=(2, 2), name="fpn_p5upsampled")(P5),
        # C4 is transformed into 64x64x256
        KL.Conv2D(TOP_DOWN_PYRAMID_SIZE, (1, 1), name='fpn_c4p4')(C4)
        # Hence the shapes match and we can perform an addition
    ])
    # P4 has shape 64x64x256
    P3 = KL.Add(name='fpn_p3add')([
        # 128x128x256
        KL.UpSampling2D(size=(2, 2), name="fpn_p4upsampled")(P4),
        # 128x128x256
        KL.Conv2D(TOP_DOWN_PYRAMID_SIZE, (1, 1), name="fpn_c3p3")(C3)
    ])
    # P3 has shape 128x128x256
    P2 = KL.Add(name='fpn_p2add')([
        # 256x256x256
        KL.UpSampling2D(size=(2, 2), name="fpn_p3upsampled")(P3),
        # 256x256x256
        KL.Conv2D(TOP_DOWN_PYRAMID_SIZE, (1, 1), name="fpn_c2p2")(C2)
    ])
    # P2 has shape 256x256x256
    # Attach 3x3 conv to all P layers to get the final feature maps.
    # All dimensions are kept the same
    P2 = KL.Conv2D(TOP_DOWN_PYRAMID_SIZE, (3, 3), padding="same", name="fpn_p2")(P2)
    P3 = KL.Conv2D(TOP_DOWN_PYRAMID_SIZE, (3, 3), padding="same", name="fpn_p3")(P3)
    P4 = KL.Conv2D(TOP_DOWN_PYRAMID_SIZE, (3, 3), padding="same", name="fpn_p4")(P4)
    P5 = KL.Conv2D(TOP_DOWN_PYRAMID_SIZE, (3, 3), padding="same", name="fpn_p5")(P5)
    # An additional feature map is generated by subsampling from P5
    # with stride 2
    P6 = KL.MaxPooling2D(pool_size=(1, 1), strides=2, name='fpn_p6')(P5)
    # P6 has shape 16x16x256

    # List of feature maps for the rpn
    rpn_feature_maps = [P2, P3, P4, P5, P6]
    # List of feature maps for the rest of the network
    mrcnn_feature_maps = [P2, P3, P4, P5]
    # The Rest of the network does not use P6

    if mode == 'training':
        # Anchors are not passed as input in training mode
        anchors = get_anchors(IMAGE_SHAPE)
        # As in the testing preparation code, anchors must be replicated
        # in the batch dimension
        anchors = np.broadcast_to(anchors, (BATCH_SIZE,) + anchors.shape)
        # From TF documentation (https://www.tensorflow.org/guide/variable):
        # A TensorFlow variable is the recommended way to represent shared, 
        # persistent state your program manipulates.
        # A tf.Variable represents a tensor whose value can be changed 
        # by running ops on it. Specific ops allow you to read and modify 
        # the values of this tensor.
        # Basically, we need a layer that yields a tensor containing the anchors
        anchors = KL.Lambda(lambda x: tf.Variable(anchors), name='anchors')(input_image)
    elif mode == 'evaluation':
        # In testing mode, anchors are given as input to the network
        anchors = input_anchors

    ### RPN MODEL ###
    # The RPN is a lightweight neural network that scans the image 
    # in a sliding-window fashion and finds areas that contain objects.
    # The regions that the RPN scans over are called anchors. 
    # Which are boxes distributed over the image area
    rpn_model = build_rpn_model(anchor_stride=RPN_ANCHOR_STRIDE,
                                anchors_per_location=len(RPN_ANCHOR_RATIOS),
                                depth=TOP_DOWN_PYRAMID_SIZE)

    # We apply the RPN on all layers of the pyramid:
    layers_outputs = []
    for p in rpn_feature_maps:
        layers_outputs.append(rpn_model([p]))
    # Then we concatenate layer outputs this way:
    # Instead of dealing with the outputs of each layer separated from all others,
    # we want to deal with the outputs related to the same pixels of every layer.
    # For example, layers_outputs currently contains [[A1,B1,C1], [A2,B2,C2]] where
    # A,B,C are logits, probabilities and bboxes of layer 1 in the first list, layer 2 in
    # the second, etc. Instead, we want a list like [[A1,A2],[B1,B2],[C1,C2]] where
    # we relate the same things in different feature maps.
    outputs = [[c[x] for c in layers_outputs] for x in range(len(layers_outputs[0]))]
    # Now, we want to concatenate the list of lists 
    output_names = ["rpn_class_logits", "rpn_classes", "rpn_deltas"]
    # Then, we concatenate all elements of the list as rows of three long tensors,
    # containing all logits, all class probabilities and all bounding boxes.
    outputs = [KL.Concatenate(axis=1, name=n)(list(o))
               for o, n in zip(outputs, output_names)]

    # Finally, extract all tensors 
    rpn_class_logits, rpn_classes, rpn_deltas = outputs

    # The output of the RPN must be transformed in actual proposals for the rest of
    # the network.
    proposal_count = POST_NMS_ROIS_INFERENCE if mode == 'evaluation' \
        else POST_NMS_ROIS_TRAINING

    # Call the RefinementLayer to do NMS of anchors and apply box deltas
    rpn_rois, rpn_classes = RefinementLayer(
        proposal_count=proposal_count,
        nms_threshold=RPN_NMS_THRESHOLD,
        name='ROI_refinement')([rpn_classes, rpn_deltas, anchors])

    if mode == 'training':
        # We need to specify which are the class IDs the dataset supports
        # We haven't explored the dataset correctly yet, so we'll skip this
        # part for now

        # TODO
        #active_class_ids = KL.Lambda(
        #    lambda x: parse_image_meta_graph(x)["active_class_idx"]
        #)(input_image_meta)

        # Generate some target proposals among the set of ROIs we have generated
        # earlier in the network. These target proposals represent the target output
        # of the RPN for the image.
        rois, target_class_ids, target_bbox, target_mask = \
            DetectionTargetLayer(name="proposal_targets")([
                rpn_rois, input_gt_class_ids, gt_boxes, input_gt_masks
            ])


    # Finally instantiate the Keras model and return it
    model = KM.Model(inputs=[input_image, input_anchors],
                     outputs=[rpn_classes, rpn_rois],
                     name='rpn')

    return model


###############################
### PREPROCESSING UTILITIES ###
###############################

def resize_image(image, min_dim, max_dim):
    """
    Resizes an image by keeping the aspect ratio unchanged and using zero-padding
    to reshape it to a square.

    Inputs:
        - min_dim: the size of the smaller dimension
        - max_dim: ensures that the image's longest side doesn't exceed this value

    Outputs:
        - image: the resized image
        - window: (y1,x1,y2,x2): since padding might be inserted in the returned image,
            this window contains the coordinates of the image part in the full image.
            x2, y2 are not included, so the last "acceptable" line x2-1 and the last
            "acceptable" column is y2-1
        - scale: the scale factor used to resize the image
        - padding: type of padding added to the image [(top, bottom), (left, right), (0, 0)]
    """
    # Keep track of the image dtype to return the same dtype
    image_dtype = image.dtype
    h, w = image.shape[:2]
    image_max = max(h, w)
    # Scale up, not down
    scale = max(1, min_dim / min(h, w))
    # Check if enlarging the max dim by scale would exceed our limit
    if round(image_max * scale) > max_dim:
        # If that's the case, bound the scale to the ratio between max dim and the image max
        scale = max_dim / image_max
    # Resize image using bilinear interpolation
    if scale != 1:
        image = resize(image, output_shape=(round(h * scale), round(w * scale)),
                       order=1, mode='constant', cval=0, clip=True,
                       anti_aliasing=False, anti_aliasing_sigma=False,
                       preserve_range=True)
    # Get new height and width:
    h, w = image.shape[:2]
    top_pad = (max_dim - h) // 2
    bottom_pad = max_dim - h - top_pad
    left_pad = (max_dim - w) // 2
    right_pad = max_dim - w - left_pad
    padding = [(top_pad, bottom_pad),
               (left_pad, right_pad),
               (0, 0)]
    # Apply padding to the image
    image = np.pad(image, padding, mode='constant', constant_values=0)
    window = (top_pad, left_pad, h + top_pad, w + left_pad)
    return image.astype(image_dtype), window, scale, padding


#####################
### PREPROCESSING ###
#####################

def preprocess_inputs(images):
    '''
    Takes a list of images, modifies them to the format expected as an
    input to the neural network.

    images: a list of image matrices with different sizes. What is constant
        is the third dimension of the image matrix, the depth (usually 3)
    
    Returns a numpy matrix containing the preprocessed image ([N, h, w, 3]).
    The preprocessing includes resizing, zero-padding and normalization.
    '''
    preprocessed_inputs = []
    windows = []
    for image in images:
        preprocessed_image, window, scale, padding = resize_image(
            image, IMAGE_MIN_DIM, IMAGE_MAX_DIM
        )
        # In this case, for "normalize" we mean taking the image,
        # subtracting the mean pixel to it
        # and converting the result to float.
        preprocessed_image = preprocessed_image.astype(np.float32) - MEAN_PIXEL
        preprocessed_inputs.append(preprocessed_image)
        windows.append(window)
    # Pack into arrays
    preprocessed_inputs = np.stack(preprocessed_inputs)
    windows = np.stack(windows)
    return preprocessed_inputs, windows


######################
### MISC UTILITIES ###
######################

def trim_zeros_graph(boxes, name='trim_zeros'):
    """
    Often boxes are represented as tensors of shape [N, 4] and are padded
    with zeros. This graph function removes zero boxes.

    Inputs:
    - boxes: [N, 4]: matrix of boxes.
    
    Outputs:
    - boxes: [M, 4]: the matrix of boxes cleaned by its zero padded elements
    - non_zeros: [N]: a 1D boolean mask identifying the rows to keep.
    """
    # To create a mask for non-zero elements we can convert non-zero elements
    # to booleans. We know that a 0 is translated to a False, while a non-zero 
    # to True. If the sum of the 4 coordinates of the box is 0, it means that
    # the box is zero-padded, so we can cast it to False.
    non_zeros = tf.cast(tf.reduce_sum(tf.abs(boxes), axis=1), tf.bool)
    boxes = tf.boolean_mask(boxes, non_zeros, name=name)
    return boxes, non_zeros

def calculate_overlaps_matrix_graph(boxes1, boxes2):
    """
    A tensorflow graph function that computes the intersection over union
    metric between two sets of boxes. 

    Inputs:
    - boxes1, boxes2: [N, (y1,x1,y2,x2)]

    Outputs:
    - overlaps: [N,N] matrix containing the IoU metric for each pair of boxes
    """
    # 1. Repeat boxes1 for each element of boxes2. This way we don't need to use
    # loops but we can compare each box of boxes1 with the boxes of boxes2 in parallel!
    b1 = tf.repeat(boxes1, [tf.shape(boxes2)[0]], axis=0) # b1 becomes [N*N, 4]
    # Each row of boxes1 is repeated N times.

    # b2 instead is repeated with the function tile. Similarly to stack, it considers
    # the tensor as a whole block and stacks it on itself N times.
    b2 = tf.tile(boxes2, [tf.shape(boxes1)[0], 1])

    # The difference is that the first tensor has elements in this way:
    # 111222333
    # While the second tensor has elements like this:
    # 123123123
    # So we can combine them similarly to a loop without doing loops!

    # 2. Compute intersections
    # Get the coordinates from the tensors. Remember that each of these subtensors
    # will be a Nx1 tensor containing coordinates.
    b1_y1, b1_x1, b1_y2, b1_x2 = tf.split(b1, 4, axis=1)
    b2_y1, b2_x1, b2_y2, b2_x2 = tf.split(b2, 4, axis=1)
    # Calculate the points of the intersection
    y1 = tf.maximum(b1_y1, b2_y1)
    x1 = tf.maximum(b1_x1, b2_x1)
    y2 = tf.minimum(b1_y2, b2_y2)
    x2 = tf.minimum(b1_x2, b2_x2)
    # Calculate the area intersection. Notice that x2-x1 and y2-y1 can be negative
    # if there is no intersection.
    intersection = tf.maximum(x2 - x1, 0) * tf.maximum(y2 - y1, 0)
    # 3. Compute unions
    b1_area = (b1_y2 - b1_y1) * (b1_x2 - b1_x1)
    b2_area = (b2_y2 - b2_y1) * (b2_x2 - b2_x1)
    union = b1_area + b2_area - intersection
    # 4. Compute IoU
    iou = intersection / union
    # 5. Reshape as a NxN matrix.
    overlaps = tf.reshape(iou, [tf.shape(boxes1)[0], tf.shape(boxes2)[0]])
    return overlaps


def generate_anchors(scales, ratios, shape, feature_stride, anchor_stride):
    """
    Generate anchors for a given input shape

    Inputs: 
        - scales: 1D array of anchor sizes in pixels. Example: [32, 64, 128]
        - ratios: 1D array of anchor ratios of width/height. Example: [0.5, 1, 2]
        - shape: [height, width] spatial shape of the feature map over which
                to generate anchors. It corresponds with the shape of one of the
                feature maps in the FPN (P2,P3,P4,P5,P6)
        - feature_stride: Stride of the feature map relative to the image in pixels.
        - anchor_stride: Stride of anchors on the feature map. For example, if the
            value is 2 then generate anchors for every other feature map pixel.
    
    Outputs:
        - boxes: #TODO: add the shape of this output list
    """
    # Get all possible combinations of scales and ratios
    scales, ratios = np.meshgrid(np.array(scales), np.array(ratios))
    scales = scales.flatten()
    ratios = ratios.flatten()

    # Ratios are width/height, scales are sqrt(width*height).
    # To get actual widths and heights of the anchor boxes, we need to:
    # - Take the square root of the ratios, so sqrt(width)/sqrt(height)
    # - Multiply or divide these values with the scales in order to get
    #   either the width or the height
    #                 scales                  sqrt(ratios)
    #   width = sqrt(width)*sqrt(height)*sqrt(width)/sqrt(height) = 
    #   = sqrt(width)*sqrt(width) = sqrt(width)**2
    #
    #   Same for heights, but dividing for the square-rooted ratios so
    #   that nominator and denominator get inverted and we simplify the
    #   sqrt(width) term rather than the sqrt(height) which is our 
    #   "target"
    heights = scales / np.sqrt(ratios)
    widths = scales * np.sqrt(ratios)

    # What are the positions in the feature space?
    # We use arange to create evenly spaced sequences from 0 for all the
    # rows skipping the number of rows required by the anchor stride.
    # We multiply by the feature stride so that we get image-aligned coordinates
    shifts_y = np.arange(0, shape[0], anchor_stride) * feature_stride
    # Same for columns
    shifts_x = np.arange(0, shape[1], anchor_stride) * feature_stride
    # Generate all combinations
    shifts_x, shifts_y = np.meshgrid(shifts_x, shifts_y)

    # Enumerate combinations of centers, widths and heights
    box_widths, box_centers_x = np.meshgrid(widths, shifts_x)
    box_heights, box_centers_y = np.meshgrid(heights, shifts_y)

    # The shapes of these arrays are:
    # Total number of feature maps pixels x 3 (the three scales for each anchor position)
    # Thus, we can reshape the arrays to get two lists: one of (y,x) and one of (h, w)
    box_centers = np.stack(
        # Stack them together in a new axis ([anchors, 3, 2])
        [box_centers_y, box_centers_x], axis=2
    ).reshape([-1, 2])  # Unstack anchors creating a [total_ancors, 2] array
    box_sizes = np.stack(
        [box_heights, box_widths], axis=2
    ).reshape([-1, 2])

    # Finally, convert the arrays into a single big array with (y1, x1, y2, x2) coordinates
    boxes = np.concatenate([box_centers - 0.5 * box_sizes,  # y1, x1
                            box_centers + 0.5 * box_sizes], axis=1)  # y2, x2
    # Concatenate on the columns obtaining x1,y1,x2,y2
    return boxes


def norm_boxes(boxes, shape):
    """Converts boxes from pixel coordinates to normalized coordinates.
    
    Inputs: 
    - boxes: [N, (y1, x1, y2, x2)] in pixel coordinates
    - shape: (height, width) in pixels

    Note: In pixel coordinates (y2, x2) is outside the box. But in normalized
    coordinates it's inside the box.

    Outputs:
        - [N, (y1, x1, y2, x2)] in normalized coordinates
    """
    h, w = shape
    # Shift x2 and y2 back into the image boundaries
    shift = np.array([0, 0, 1, 1])
    # ...thus reducing rows and columns by 1.
    scale = np.array([
        h - 1,
        w - 1,
        h - 1,
        w - 1
    ])
    return ((boxes - shift) / scale).astype(np.float32)


def norm_boxes_tf(boxes, shape):
    '''Same as the function above, but using tensorflow to deal with tensors
    '''
    shape = tf.cast(shape, tf.float32)  # Cast the shapes of the image to float32
    h, w = tf.split(shape, 2)  # Split in two sub-tensors
    scale = tf.concat([h, w, h, w], axis=-1) - tf.constant(1.0)  # Concatenate h and w and reduce them all by 1
    shift = tf.constant([0., 0., 1., 1.])
    return tf.divide(boxes - shift, scale)


# Just the inverse function
def denorm_boxes(boxes, shape):
    """Converts boxes from normalized coordinates to pixel coordinates.
    boxes: [N, (y1, x1, y2, x2)] in normalized coordinates
    shape: [..., (height, width)] in pixels

    Note: In pixel coordinates (y2, x2) is outside the box. But in normalized
    coordinates it's inside the box.

    Returns:
        [N, (y1, x1, y2, x2)] in pixel coordinates
    """
    h, w = shape
    scale = np.array([h - 1, w - 1, h - 1, w - 1])
    shift = np.array([0, 0, 1, 1])
    return np.around((boxes * scale) + shift).astype(np.int32)


def denorm_boxes_tf(boxes, shape):
    '''
    Same as the function above, but using tensorflow operation to deal with tensors
    '''
    shape = tf.cast(shape, tf.float32)  # Cast the shapes of the image to float32
    h, w = tf.split(shape, 2)  # Split in two sub-tensors
    scale = tf.concat([h, w, h, w], axis=-1) - tf.constant(1.0)  # Concatenate h and w and reduce them all by 1
    shift = tf.constant([0., 0., 1., 1.])
    return tf.cast(tf.round(tf.multiply(boxes, scale) + shift), tf.int32)  # Cast back into pixels


def get_anchors(image_shape):
    """
    Returns the anchor pyramid for the given image shape

    Inputs:
        - image_shape: the shape of the input image
    
    Outputs:
        - #TODO fill this with the output shape

    """
    global ANCHOR_CACHE
    backbone_shapes = np.array([
        [int(math.ceil(image_shape[0] / stride)),
         int(math.ceil(image_shape[1] / stride))]
        for stride in BACKBONE_STRIDES]
    )
    if not tuple(image_shape) in ANCHOR_CACHE:
        # If we have not calculated the anchor coordinates for an image with the same shape,
        # do and save them
        anchors = []
        # The next function generates anchors at the different levels of the FPN.
        # Each scale is bound to a different level of the pyramid
        # On the other hand, all ratios of the proposals are used in all levels.
        for i in range(len(RPN_ANCHOR_SCALES)):
            anchors.append(generate_anchors(RPN_ANCHOR_SCALES[i],  # Use only the appropriate scale for the level
                                            RPN_ANCHOR_RATIOS,  # But use all ratios for the BBs
                                            backbone_shapes[i],  # At this level, the image has this shape...
                                            BACKBONE_STRIDES[i],  # Or better, is scaled of this quantity
                                            RPN_ANCHOR_STRIDE  # Frequency of sampling in the feature map
                                            # for the generation of anchors
                                            ))
        # Transform the list in an array [N, (y1,x1,y2,x2)] which contains all generated anchors
        # The sorting of the scale is bound to the scaling of the feature maps,
        # So first we have all anchors at scale 1/4, then all anchors at scale 1/8 and so on...
        anchors = np.concatenate(anchors, axis=0)
        # Normalize anchors coordinates
        anchors = norm_boxes(anchors, image_shape[:2])
        ANCHOR_CACHE[tuple(image_shape)] = anchors
    return ANCHOR_CACHE[tuple(image_shape)]


##########################
### DETECTION PIPELINE ###
##########################

def detect(images, model: KM.Model):
    '''
    This function runs the detection pipeline.

    Inputs: 
    - images: a list of images, even of different sizes 
        (they will be reshaped as zero-padded squares of the same dimensions)
    - model: the model to run on the image (passed as input because it's easier
        for testing)

    Outputs:
        - preprocessed_images: the preprocessed images in a batch
        - anchors: the anchors for the image
        - rpn_classes: the classes (fg/bg) predicted by the RPN and their probabilities
        - rpn_boxes: the boxes predicted by the RPN
    '''
    preprocessed_images, windows = preprocess_inputs(images)

    # Check that all images in the batch now have the same size
    image_shape = preprocessed_images[0].shape
    for g in preprocessed_images[1:]:
        assert g.shape == image_shape, \
            "All images must have the same size after preprocessing"

    # The network also receives anchors as inputs, so we need a function
    # that returns the anchors
    anchors = get_anchors(image_shape)
    # The original matterport implementation comments the following action
    # saying that Keras requires it. Basically, anchors are replicated among
    # the batch dimension. In our case, batch size is simply one.
    anchors = np.broadcast_to(anchors, (BATCH_SIZE,) + anchors.shape)

    # Use the previously instantiated model to run prediction
    rpn_classes, rpn_bboxes = model.predict([preprocessed_images, anchors])

    # Return the preprocessed images, anchors, classifications and bounding boxes from the RPN
    return preprocessed_images, rpn_classes, rpn_bboxes


###########################
### MAIN (TESTING CODE) ###
###########################

if __name__ == "__main__":
    '''
    Entry point for the code
    '''
    model = build(EXECUTION_MODE)
    # We need to compile the model before using it

    # Test the detection with one image (stack it n times to simulate a batch)
    img = np.stack([mpimg.imread('res/elephant.jpg')] * BATCH_SIZE)
    mod_images, rpn_classes, rpn_bboxes = detect(img, model)

    print("Shape of rpn_classes: {}".format(tf.shape(rpn_classes)))
    print("Shape of rpn_bboxes: {}".format(tf.shape(rpn_bboxes)))

    BBOXES_TO_DRAW = 100

    # Show each image sequentially and draw a selection of "the best" RPN bounding boxes.
    # Note that the model is not trained yet so "the best" boxes are really just random.
    for i in range(len(mod_images)):
        image = mod_images[i, :, :]
        classes = rpn_classes[i, :]
        bboxes = rpn_bboxes[i, :, :]
        # Select positive bboxes
        condition = np.where(classes > 0.5)[0]
        # If there is at least a positive bbox, draw it, otherwise draw random ones
        if len(condition):
            print("Foreground Bounding Boxes have been found.")
            bboxes = bboxes[condition]
        # Sort by probability
        rnd_bboxes = sorted(np.arange(0, bboxes.shape[0], 1),
                            key=lambda x, c=classes: c[x])[:BBOXES_TO_DRAW]
        rnd_bboxes = bboxes[rnd_bboxes, :]
        rnd_bboxes = denorm_boxes(rnd_bboxes, image.shape[:2])
        fig, ax = plt.subplots()
        # Note that the image was previously normalized so colors will be weird
        ax.imshow(image)
        for bb in rnd_bboxes:
            rect = Rectangle(
                (bb[0], bb[1]), bb[2] - bb[0], bb[3] - bb[1],
                linewidth=1, edgecolor='r', facecolor='none'
            )
            ax.add_patch(rect)
        plt.show()<|MERGE_RESOLUTION|>--- conflicted
+++ resolved
@@ -341,7 +341,7 @@
         outputs = []
         for i in range(BATCH_SIZE):
             inputs_slice = [x[i] for x in inputs]
-            output_slice = detection_targets_graph(*inputs_slice)
+            output_slice = self.detection_targets_graph(*inputs_slice)
             outputs.append(output_slice)
         # Them, change from a list of slices containing outputs to
         # a list of outputs containing slices.
@@ -518,7 +518,6 @@
         boxes = clip_boxes_batched(boxes, window)
         # Apply non maximum suppression using tensorflow's implementation of a batched NMS
         nmsed_boxes, nmsed_scores, _, _ = tf.image.combined_non_max_suppression(
-<<<<<<< HEAD
                                                 tf.expand_dims(boxes, 2),
                                                 tf.expand_dims(scores,2),
                                                 self.proposal_count, self.proposal_count,
@@ -526,12 +525,6 @@
         # The original code adds padding to these tensors, in case the self.proposal_count
         # requirement is not respected, but this is only required when dealing with very 
         # small images. I think we are fine without it, for now.
-=======
-            tf.expand_dims(boxes, 2),
-            tf.expand_dims(scores, 2),
-            self.proposal_count, self.proposal_count,
-            self.nms_threshold)
->>>>>>> 9756734d
         return nmsed_boxes, nmsed_scores
 
     def compute_output_shape(self, input_shape):
